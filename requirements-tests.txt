#  Copyright (c) 2021 Cristian Patrasciuc. All rights reserved.
#  Use of this source code is governed by a BSD-style license that can be
#  found in the LICENSE file.

# Requirements for tests/linting.
<<<<<<< HEAD
coverage~=7.0
pylint~=2.15.7
=======
coverage~=6.5
pylint~=2.15.9
>>>>>>> 566a3865
<|MERGE_RESOLUTION|>--- conflicted
+++ resolved
@@ -3,10 +3,5 @@
 #  found in the LICENSE file.
 
 # Requirements for tests/linting.
-<<<<<<< HEAD
 coverage~=7.0
-pylint~=2.15.7
-=======
-coverage~=6.5
-pylint~=2.15.9
->>>>>>> 566a3865
+pylint~=2.15.9